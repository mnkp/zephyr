--- conflicted
+++ resolved
@@ -103,7 +103,6 @@
 }
 #endif
 
-<<<<<<< HEAD
 #ifdef CONFIG_LOG_BACKEND_SWO
 static void swo_init(void)
 {
@@ -125,8 +124,6 @@
 }
 #endif /* CONFIG_LOG_BACKEND_SWO */
 
-=======
->>>>>>> c025b212
 /**
  * @brief Perform basic hardware initialization
  *
